import React, { useState } from 'react';
import { useRooms } from '../hooks/useRooms';
import { useToast } from '../hooks/useToast';
import ToastContainer from './ToastContainer';
import './RoomSelection.css';

const RoomSelection = ({ onRoomSelect, onClose }) => {
  const { rooms, loading, error, createRoom, fetchRooms } = useRooms();
  const { toasts, showError, showSuccess, removeToast } = useToast();
  const [showCreateForm, setShowCreateForm] = useState(false);
  const [newRoomName, setNewRoomName] = useState('');
  const [newRoomDescription, setNewRoomDescription] = useState('');
  const [isCreating, setIsCreating] = useState(false);

<<<<<<< HEAD
  const handleJoinRoom = async (room) => {
    try {
      onRoomSelect(room);
    } catch (error) {
      showError('방 참가에 실패했습니다: ' + error.message);
    }
=======
  const handleJoinRoom = (room) => {
    onRoomSelect(room);
>>>>>>> 6959e74b
  };

  const handleCreateRoom = async (e) => {
    e.preventDefault();
    if (!newRoomName.trim()) {
      showError('방 이름을 입력해주세요.');
      return;
    }

    setIsCreating(true);
    try {
      const roomData = {
        name: newRoomName.trim(),
        room_type: 'feedback',
        description: newRoomDescription.trim() || null,
        max_users: 10
      };

      const newRoom = await createRoom(roomData);
      setNewRoomName('');
      setNewRoomDescription('');
      setShowCreateForm(false);
      showSuccess('방이 성공적으로 생성되었습니다.');
      onRoomSelect(newRoom);
    } catch (error) {
      showError('방 생성에 실패했습니다: ' + error.message);
    } finally {
      setIsCreating(false);
    }
  };

  const formatDate = (dateString) => {
    return new Date(dateString).toLocaleString('ko-KR');
  };

  return (
    <div className="room-selection-overlay">
      <div className="room-selection-modal">
        <div className="room-selection-header">
          <h2>🎳 Feedback Room 선택</h2>
          <button className="close-btn" onClick={onClose}>×</button>
        </div>

        <div className="room-selection-content">
          {error && <div className="error-message">{error}</div>}

          <div className="room-actions">
            <button 
              className="refresh-btn"
              onClick={() => fetchRooms()}
              disabled={loading}
            >
              {loading ? '새로고침 중...' : '🔄 새로고침'}
            </button>
            <button 
              className="create-room-btn"
              onClick={() => setShowCreateForm(!showCreateForm)}
            >
              {showCreateForm ? '취소' : '➕ 방 만들기'}
            </button>
          </div>

          {showCreateForm && (
            <form className="create-room-form" onSubmit={handleCreateRoom}>
              <h3>새 Feedback Room 만들기</h3>
              <div className="form-group">
                <label>방 이름 *</label>
                <input
                  type="text"
                  value={newRoomName}
                  onChange={(e) => setNewRoomName(e.target.value)}
                  placeholder="예: 볼링 자세 피드백 방"
                  maxLength={50}
                  required
                />
              </div>
              <div className="form-group">
                <label>방 설명</label>
                <textarea
                  value={newRoomDescription}
                  onChange={(e) => setNewRoomDescription(e.target.value)}
                  placeholder="방에 대한 간단한 설명을 입력하세요"
                  maxLength={200}
                  rows={3}
                />
              </div>
              <div className="form-actions">
                <button type="submit" disabled={isCreating}>
                  {isCreating ? '생성 중...' : '방 만들기'}
                </button>
              </div>
            </form>
          )}

          <div className="rooms-list">
            <h3>활성 Feedback Room ({rooms.length})</h3>
            
            {loading && <div className="loading">방 목록을 불러오는 중...</div>}
            
            {!loading && rooms.length === 0 && (
              <div className="empty-state">
                <p>활성화된 방이 없습니다.</p>
                <p>새로운 Feedback Room을 만들어보세요!</p>
              </div>
            )}

            {rooms.map(room => (
              <div key={room.id} className="room-item">
                <div className="room-info">
                  <div className="room-header">
                    <h4>{room.name}</h4>
                    <span className="room-type">{room.room_type}</span>
                  </div>
                  {room.description && (
                    <p className="room-description">{room.description}</p>
                  )}
                  <div className="room-meta">
                    <span className="room-created">
                      생성일: {formatDate(room.created_at)}
                    </span>
                    <span className="room-capacity">
                      최대 인원: {room.max_users || '무제한'}명
                    </span>
                  </div>
                </div>
                <div className="room-actions">
                  <button 
                    className="join-btn"
                    onClick={() => handleJoinRoom(room)}
                  >
                    입장하기
                  </button>
                </div>
              </div>
            ))}
          </div>
        </div>
      </div>
      <ToastContainer toasts={toasts} removeToast={removeToast} />
    </div>
  );
};

export default RoomSelection;<|MERGE_RESOLUTION|>--- conflicted
+++ resolved
@@ -12,17 +12,8 @@
   const [newRoomDescription, setNewRoomDescription] = useState('');
   const [isCreating, setIsCreating] = useState(false);
 
-<<<<<<< HEAD
-  const handleJoinRoom = async (room) => {
-    try {
-      onRoomSelect(room);
-    } catch (error) {
-      showError('방 참가에 실패했습니다: ' + error.message);
-    }
-=======
   const handleJoinRoom = (room) => {
     onRoomSelect(room);
->>>>>>> 6959e74b
   };
 
   const handleCreateRoom = async (e) => {
